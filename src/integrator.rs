//! Module that performs time-integration.
//!
//! This module implements the [EulerIntegrationSystem](struct.EulerIntegrationSystem.html),
//! which uses the euler method to integrate classical equations of motion.

extern crate nalgebra;
extern crate rand;
extern crate specs;

use crate::atom::*;
use crate::constant;
use crate::initiate::NewlyCreated;
use nalgebra::Vector3;
use specs::{Component, ReadExpect, ReadStorage, System, VecStorage, WriteExpect, WriteStorage};
use specs::{Entities, Join, LazyUpdate, Read};

/// Tracks the number of the current integration step.
pub struct Step {
	pub n: u64,
}

/// The timestep used for the integration.
///
/// The duration of the timestep should be sufficiently small to resolve the fastest timescale of motion,
/// otherwise significant numerical errors will accumulate during the integration.
/// For a typical magneto-optical trap simulation, the timestep should be around 1us.
/// Decreasing the timestep further will not improve the accuracy, and will require more integration steps
/// to simulate the same total simulation time.
pub struct Timestep {
	/// Duration of the simulation timestep, in SI units of seconds.
	pub delta: f64,
}

/// # Euler Integration
///
/// The EulerIntegrationSystem integrates the classical equations of motion for particles using the euler method:
/// `x' = x + v * dt`.
/// This integrator is simple to implement but prone to integration error.
///
/// The timestep duration is specified by the [Timestep](struct.Timestep.html) system resource.
pub struct EulerIntegrationSystem;

impl<'a> System<'a> for EulerIntegrationSystem {
	type SystemData = (
		WriteStorage<'a, Position>,
		WriteStorage<'a, Velocity>,
		ReadExpect<'a, Timestep>,
		WriteExpect<'a, Step>,
		ReadStorage<'a, Force>,
		ReadStorage<'a, Mass>,
	);

	fn run(&mut self, (mut pos, mut vel, t, mut step, force, mass): Self::SystemData) {
		use rayon::prelude::*;
		use specs::ParJoin;

		step.n = step.n + 1;
		(&mut vel, &mut pos, &force, &mass).par_join().for_each(
			|(mut vel, mut pos, force, mass)| {
				euler_update(&mut vel, &mut pos, &force, &mass, t.delta);
			},
		);
	}
}

pub const INTEGRATE_POSITION_SYSTEM_NAME: &str = "integrate_position";

/// # Velocity-Verlet Integrate Position
///
/// Integrates position using a velocity-verlet integration approach.
/// Stores the value of `Force` from the previous frame in the `OldForce` component.
///
/// The timestep duration is specified by the [Timestep](struct.Timestep.html) system resource.
pub struct VelocityVerletIntegratePositionSystem;
impl<'a> System<'a> for VelocityVerletIntegratePositionSystem {
	type SystemData = (
		WriteStorage<'a, Position>,
		ReadStorage<'a, Velocity>,
		ReadExpect<'a, Timestep>,
		WriteExpect<'a, Step>,
		ReadStorage<'a, Force>,
		WriteStorage<'a, OldForce>,
		ReadStorage<'a, Mass>,
	);

	fn run(&mut self, (mut pos, vel, t, mut step, force, mut oldforce, mass): Self::SystemData) {
		use rayon::prelude::*;
		use specs::ParJoin;

		step.n = step.n + 1;
		let dt = t.delta;

		(&mut pos, &vel, &mut oldforce, &force, &mass)
			.par_join()
			.for_each(|(mut pos, vel, mut oldforce, force, mass)| {
				pos.pos = pos.pos
					+ vel.vel * dt + force.force / (constant::AMU * mass.value) / 2.0
					* dt * dt;
				oldforce.0 = *force;
			});
	}
}

pub const INTEGRATE_VELOCITY_SYSTEM_NAME: &str = "integrate_velocity";

/// # Velocity-Verlet Integrate Velocity
///
/// Integrates velocity using the velocity-verlet method, and the average of `Force` this frame and `OldForce` from the previous frame.
///
/// The timestep duration is specified by the [Timestep](struct.Timestep.html) system resource
pub struct VelocityVerletIntegrateVelocitySystem;
impl<'a> System<'a> for VelocityVerletIntegrateVelocitySystem {
	type SystemData = (
		WriteStorage<'a, Velocity>,
		ReadExpect<'a, Timestep>,
		ReadStorage<'a, Force>,
		ReadStorage<'a, OldForce>,
		ReadStorage<'a, Mass>,
	);

	fn run(&mut self, (mut vel, t, force, oldforce, mass): Self::SystemData) {
		use rayon::prelude::*;
		use specs::ParJoin;

		let dt = t.delta;

		(&mut vel, &force, &oldforce, &mass).par_join().for_each(
			|(mut vel, force, oldforce, mass)| {
				vel.vel = vel.vel
					+ (force.force + oldforce.0.force) / (constant::AMU * mass.value) / 2.0 * dt;
			},
		);
	}
}

/// Test system: adds a force to test velocity verlet integration
///

pub struct TestVelocityVerletForceSystem;
impl<'a> System<'a> for TestVelocityVerletForceSystem {
	type SystemData = (WriteStorage<'a, Force>, ReadStorage<'a, Atom>);

	fn run(&mut self, (mut forces, atoms): Self::SystemData) {
		for (force, _atom) in (&mut forces, &atoms).join() {
			force.force = Vector3::new(0.4, 0.6, -0.4);
		}
	}
}

/// Adds [OldForce](OldForce.struct.html) components to newly created atoms.
pub struct AddOldForceToNewAtomsSystem;
impl<'a> System<'a> for AddOldForceToNewAtomsSystem {
	type SystemData = (
		Entities<'a>,
		ReadStorage<'a, NewlyCreated>,
		ReadStorage<'a, OldForce>,
		Read<'a, LazyUpdate>,
	);
	fn run(&mut self, (ent, newly_created, oldforce, updater): Self::SystemData) {
		for (ent, _, _) in (&ent, &newly_created, !&oldforce).join() {
			updater.insert(ent, OldForce::default());
		}
	}
}

/// Stores the value of the force calculation from the previous frame.
pub struct OldForce(Force);
impl Component for OldForce {
	type Storage = VecStorage<OldForce>;
}
impl Default for OldForce {
	fn default() -> Self {
		OldForce { 0: Force::new() }
	}
}

/// Performs the euler method to update [Velocity](struct.Velocity.html) and [Position](struct.Position.html) given an applied [Force](struct.Force.html).
fn euler_update(vel: &mut Velocity, pos: &mut Position, force: &Force, mass: &Mass, dt: f64) {
	pos.pos = pos.pos + vel.vel * dt;
	vel.vel = vel.vel + force.force * dt / (constant::AMU * mass.value);
}

pub mod tests {
	#[allow(unused_imports)]
	use super::*;
	extern crate specs;
	#[allow(unused_imports)]
	use specs::{Builder, DispatcherBuilder, World};

	extern crate nalgebra;
	#[allow(unused_imports)]
	use nalgebra::Vector3;

	#[test]
	fn test_euler() {
		let mut pos = Position {
			pos: Vector3::new(1., 1., 1.),
		};
		let mut vel = Velocity {
			vel: Vector3::new(0., 1., 0.),
		};
		let time = 1.;
		let mass = Mass {
			value: 1. / constant::AMU,
		};
		let force = Force {
			force: Vector3::new(1., 1., 1.),
		};
		euler_update(&mut vel, &mut pos, &force, &mass, time);
		assert_eq!(vel.vel, Vector3::new(1., 2., 1.));
		assert_eq!(pos.pos, Vector3::new(1., 2., 1.));
	}

	/// Tests the [EulerIntegrationSystem] by creating a mock world and integrating the trajectory of one entity.
	#[test]
	fn test_euler_integration() {
		let mut world = World::new();

		let mut dispatcher = DispatcherBuilder::new()
			.with(EulerIntegrationSystem, "integrator", &[])
			.build();
		dispatcher.setup(&mut world.res);

		// create a particle with known force and mass
		let force = Vector3::new(1.0, 0.0, 0.0);
		let mass = 1.0;
		let atom = world
			.create_entity()
			.with(Position {
				pos: Vector3::new(0.0, 0.0, 0.0),
			})
			.with(Velocity {
				vel: Vector3::new(0.0, 0.0, 0.0),
			})
			.with(Force { force: force })
			.with(Mass {
				value: mass / constant::AMU,
			})
			.build();

		let dt = 1.0e-3;
		world.add_resource(Timestep { delta: dt });
		world.add_resource(Step { n: 0 });

		// run simulation loop 1_000 times.
		let n_steps = 1_000;
		for _i in 0..n_steps {
			dispatcher.dispatch(&mut world.res);
			world.maintain();
		}

		let a = force / mass;
		let expected_v = a * (n_steps as f64 * dt);

		assert_approx_eq::assert_approx_eq!(
			expected_v.norm(),
			world
				.read_storage::<Velocity>()
				.get(atom)
				.expect("atom not found.")
				.vel
				.norm(),
			expected_v.norm() * 0.01
		);

		let expected_x = a * (n_steps as f64 * dt).powi(2) / 2.0;
		assert_approx_eq::assert_approx_eq!(
			expected_x.norm(),
			world
				.read_storage::<Position>()
				.get(atom)
				.expect("atom not found.")
				.pos
				.norm(),
			expected_x.norm() * 0.01
		);
	}

	#[test]
	fn test_add_old_force_system() {
		let mut test_world = World::new();

		let mut dispatcher = DispatcherBuilder::new()
			.with(AddOldForceToNewAtomsSystem, "", &[])
			.build();
		dispatcher.setup(&mut test_world.res);
		test_world.register::<OldForce>();

		let test_entity = test_world.create_entity().with(NewlyCreated {}).build();

		dispatcher.dispatch(&mut test_world.res);
		test_world.maintain();

		let old_forces = test_world.read_storage::<OldForce>();
		assert_eq!(
			old_forces.contains(test_entity),
			true,
			"OldForce component not added to test entity."
		);
	}

	#[test]
	fn test_velocity_verlet_integration() {
		let mut world = World::new();

		let mut dispatcher = DispatcherBuilder::new()
			.with(
				VelocityVerletIntegratePositionSystem,
				"integrate_position",
				&[],
			)
			.with(
				TestVelocityVerletForceSystem,
				"testForce",
				&["integrate_position"],
			)
			.with(
				VelocityVerletIntegrateVelocitySystem,
				"integrate_velocity",
				&["integrate_position"],
			)
			.build();
		dispatcher.setup(&mut world.res);

<<<<<<< HEAD
		let p_1 = Vector3::new(0.0, 0.1, 0.0);
		let v_1 = Vector3::new(1.0, 1.5, 0.4);
		let force_2 = Vector3::new(0.4, 0.6, -0.4); // this force is added by testForce system
		let force_1 = Vector3::new(0.2, 0.3, -0.4);
		let force_0 = Vector3::new(0.4, 0.0, 0.5);
		let mass = 2.0 / constant::AMU;
		let test_entity = test_world
			.create_entity()
			.with(Position { pos: p_1 })
			.with(Velocity { vel: v_1 })
			.with(Force { force: force_1 })
			.with(OldForce {
				0: Force { force: force_0 },
			})
			.with(Mass { value: mass })
			.with(Atom)
=======
		// create a particle with known force and mass
		let force = Vector3::new(1.0, 0.0, 0.0);
		let mass = 1.0;
		let atom = world
			.create_entity()
			.with(Position {
				pos: Vector3::new(0.0, 0.0, 0.0),
			})
			.with(Velocity {
				vel: Vector3::new(0.0, 0.0, 0.0),
			})
			.with(Force { force: force })
			.with(OldForce {
				0: Force { force: force },
			})
			.with(Mass {
				value: mass / constant::AMU,
			})
>>>>>>> 1f554349
			.build();

		let dt = 1.0e-3;
		world.add_resource(Timestep { delta: dt });
		world.add_resource(Step { n: 0 });

<<<<<<< HEAD
		dispatcher.dispatch(&mut test_world.res);

		let velocities = test_world.read_storage::<Velocity>();
		let velocity = velocities.get(test_entity).expect("entity not found");
		let a_0 = &force_0 / (&mass * constant::AMU);
		let a_1 = &force_1 / (&mass * constant::AMU);
		let a_2 = &force_2 / (&mass * constant::AMU);
		let v_2 = v_1 + (a_1 + a_2) / 2.0 * dt;
		let p_2 = p_1 + v_1 * dt + a_0 / 2.0 * dt * dt;

		println!("{}", velocity.vel);
		println!("{}", v_2);
		assert!(
			(velocity.vel - v_2).norm().abs() < std::f64::EPSILON,
			"velocity incorrect"
=======
		// run simulation loop 1_000 times.
		let n_steps = 1_000;
		for _i in 0..n_steps {
			dispatcher.dispatch(&mut world.res);
			world.maintain();
		}

		let a = force / mass;
		let expected_v = a * (n_steps as f64 * dt);

		assert_approx_eq::assert_approx_eq!(
			expected_v.norm(),
			world
				.read_storage::<Velocity>()
				.get(atom)
				.expect("atom not found.")
				.vel
				.norm(),
			expected_v.norm() * 0.01
>>>>>>> 1f554349
		);

		let expected_x = a * (n_steps as f64 * dt).powi(2) / 2.0;
		assert_approx_eq::assert_approx_eq!(
			expected_x.norm(),
			world
				.read_storage::<Position>()
				.get(atom)
				.expect("atom not found.")
				.pos
				.norm(),
			expected_x.norm() * 0.01
		);
	}
}<|MERGE_RESOLUTION|>--- conflicted
+++ resolved
@@ -130,20 +130,6 @@
 					+ (force.force + oldforce.0.force) / (constant::AMU * mass.value) / 2.0 * dt;
 			},
 		);
-	}
-}
-
-/// Test system: adds a force to test velocity verlet integration
-///
-
-pub struct TestVelocityVerletForceSystem;
-impl<'a> System<'a> for TestVelocityVerletForceSystem {
-	type SystemData = (WriteStorage<'a, Force>, ReadStorage<'a, Atom>);
-
-	fn run(&mut self, (mut forces, atoms): Self::SystemData) {
-		for (force, _atom) in (&mut forces, &atoms).join() {
-			force.force = Vector3::new(0.4, 0.6, -0.4);
-		}
 	}
 }
 
@@ -322,24 +308,6 @@
 			.build();
 		dispatcher.setup(&mut world.res);
 
-<<<<<<< HEAD
-		let p_1 = Vector3::new(0.0, 0.1, 0.0);
-		let v_1 = Vector3::new(1.0, 1.5, 0.4);
-		let force_2 = Vector3::new(0.4, 0.6, -0.4); // this force is added by testForce system
-		let force_1 = Vector3::new(0.2, 0.3, -0.4);
-		let force_0 = Vector3::new(0.4, 0.0, 0.5);
-		let mass = 2.0 / constant::AMU;
-		let test_entity = test_world
-			.create_entity()
-			.with(Position { pos: p_1 })
-			.with(Velocity { vel: v_1 })
-			.with(Force { force: force_1 })
-			.with(OldForce {
-				0: Force { force: force_0 },
-			})
-			.with(Mass { value: mass })
-			.with(Atom)
-=======
 		// create a particle with known force and mass
 		let force = Vector3::new(1.0, 0.0, 0.0);
 		let mass = 1.0;
@@ -358,30 +326,12 @@
 			.with(Mass {
 				value: mass / constant::AMU,
 			})
->>>>>>> 1f554349
 			.build();
 
 		let dt = 1.0e-3;
 		world.add_resource(Timestep { delta: dt });
 		world.add_resource(Step { n: 0 });
 
-<<<<<<< HEAD
-		dispatcher.dispatch(&mut test_world.res);
-
-		let velocities = test_world.read_storage::<Velocity>();
-		let velocity = velocities.get(test_entity).expect("entity not found");
-		let a_0 = &force_0 / (&mass * constant::AMU);
-		let a_1 = &force_1 / (&mass * constant::AMU);
-		let a_2 = &force_2 / (&mass * constant::AMU);
-		let v_2 = v_1 + (a_1 + a_2) / 2.0 * dt;
-		let p_2 = p_1 + v_1 * dt + a_0 / 2.0 * dt * dt;
-
-		println!("{}", velocity.vel);
-		println!("{}", v_2);
-		assert!(
-			(velocity.vel - v_2).norm().abs() < std::f64::EPSILON,
-			"velocity incorrect"
-=======
 		// run simulation loop 1_000 times.
 		let n_steps = 1_000;
 		for _i in 0..n_steps {
@@ -401,7 +351,6 @@
 				.vel
 				.norm(),
 			expected_v.norm() * 0.01
->>>>>>> 1f554349
 		);
 
 		let expected_x = a * (n_steps as f64 * dt).powi(2) / 2.0;
