--- conflicted
+++ resolved
@@ -83,27 +83,13 @@
             "oven_create_atoms",
             "surface_create_atoms",
             "gaussian_create_atoms",
-<<<<<<< HEAD
         ],
     );
-=======
-            &["emit_number_per_frame", "precalculate_gaussian"],
-        )
-        .with(
-            emit::EmitOnceSystem,
-            "emit_once_system",
-            &[
-                "oven_create_atoms",
-                "surface_create_atoms",
-                "gaussian_create_atoms",
-            ],
-        )
-        .with(
-            central_creator::CentralCreatorCreateAtomsSystem,
-            "central_create_system",
-            &[],
-        )
->>>>>>> 5304d9d2
+    builder.add(
+        central_creator::CentralCreatorCreateAtomsSystem,
+        "central_create_system",
+        &[],
+    )
 }
 
 /// Registers resources required by `atom_sources` to the ecs world.
