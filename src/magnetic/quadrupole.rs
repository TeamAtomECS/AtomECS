--- conflicted
+++ resolved
@@ -12,11 +12,7 @@
 use specs::{Component, HashMapStorage, Join, ReadStorage, System, WriteStorage};
 
 /// A component representing a 3D quadrupole field.
-<<<<<<< HEAD
-#[derive(Serialize, Clone, Copy)]
-=======
-#[derive(Clone, Lerp)]
->>>>>>> d9a14bab
+#[derive(Serialize, Clone, Copy, Lerp)]
 pub struct QuadrupoleField3D {
     /// Gradient of the quadrupole field, in units of Tesla/m
     gradient: f64,
