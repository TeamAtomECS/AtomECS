//! Shift in an atom's transition frequency due to a magnetic field (zeeman effect)
extern crate serde;
<<<<<<< HEAD
use serde::Serialize;

=======
>>>>>>> afa05f75
use super::MagneticFieldSampler;
use crate::atom::AtomicTransition;
use crate::constant::HBAR;
use crate::initiate::NewlyCreated;
use serde::Serialize;
use specs::prelude::*;

/// Represents the (angular) Zeemanshift of the atom depending on the magnetic field it experiences
#[derive(Clone, Copy, Serialize)]
pub struct ZeemanShiftSampler {
    /// Zeemanshift for sigma plus transition in rad/s
    pub sigma_plus: f64,
    /// Zeemanshift for sigma minus transition in rad/s
    pub sigma_minus: f64,
    /// Zeemanshift for pi transition in rad/s
    pub sigma_pi: f64,
}

impl Default for ZeemanShiftSampler {
    fn default() -> Self {
        ZeemanShiftSampler {
            /// Zeemanshift for sigma plus transition in rad/s
            sigma_plus: f64::NAN,
            /// Zeemanshift for sigma minus transition in rad/s
            sigma_minus: f64::NAN,
            /// Zeemanshift for pi transition in rad/s
            sigma_pi: f64::NAN,
        }
    }
}

impl Component for ZeemanShiftSampler {
    type Storage = VecStorage<Self>;
}

/// Attaches the ZeemanShifSampler component to newly created atoms.
pub struct AttachZeemanShiftSamplersToNewlyCreatedAtomsSystem;

impl<'a> System<'a> for AttachZeemanShiftSamplersToNewlyCreatedAtomsSystem {
    type SystemData = (
        Entities<'a>,
        ReadStorage<'a, NewlyCreated>,
        ReadStorage<'a, AtomicTransition>,
        Read<'a, LazyUpdate>,
    );
    fn run(&mut self, (ent, newly_created, atomic_transition, updater): Self::SystemData) {
        for (ent, _nc, _at) in (&ent, &newly_created, &atomic_transition).join() {
            updater.insert(ent, ZeemanShiftSampler::default());
        }
    }
}

/// Calculates the Zeeman shift for each atom in each cooling beam.
pub struct CalculateZeemanShiftSystem;
impl<'a> System<'a> for CalculateZeemanShiftSystem {
    type SystemData = (
        WriteStorage<'a, ZeemanShiftSampler>,
        ReadStorage<'a, MagneticFieldSampler>,
        ReadStorage<'a, AtomicTransition>,
    );

    fn run(
        &mut self,
        (mut zeeman_sampler, magnetic_field_sampler, atomic_transition): Self::SystemData,
    ) {
        use rayon::prelude::*;

        (
            &mut zeeman_sampler,
            &magnetic_field_sampler,
            &atomic_transition,
        )
            .par_join()
            .for_each(|(zeeman, magnetic_field, atom_info)| {
                zeeman.sigma_plus = atom_info.mup / HBAR * magnetic_field.magnitude;
                zeeman.sigma_minus = atom_info.mum / HBAR * magnetic_field.magnitude;
                zeeman.sigma_pi = atom_info.muz / HBAR * magnetic_field.magnitude;
            });
    }
}

#[cfg(test)]
pub mod tests {

    use super::*;

    extern crate specs;
    use crate::constant::HBAR;
    use assert_approx_eq::assert_approx_eq;
    extern crate nalgebra;
    use nalgebra::Vector3;

    #[test]
    fn test_calculate_zeeman_shift_system() {
        let mut test_world = World::new();
        test_world.register::<MagneticFieldSampler>();
        test_world.register::<AtomicTransition>();
        test_world.register::<ZeemanShiftSampler>();

        let atom1 = test_world
            .create_entity()
            .with(MagneticFieldSampler {
                field: Vector3::new(0.0, 0.0, 1.0),
                magnitude: 1.0,
            })
            .with(AtomicTransition::strontium())
            .with(ZeemanShiftSampler::default())
            .build();

        let mut system = CalculateZeemanShiftSystem;
        system.run_now(&test_world);
        test_world.maintain();
        let sampler_storage = test_world.read_storage::<ZeemanShiftSampler>();

        assert_approx_eq!(
            sampler_storage
                .get(atom1)
                .expect("entity not found")
                .sigma_plus,
            AtomicTransition::strontium().mup / HBAR * 1.0,
            1e-5_f64
        );

        assert_approx_eq!(
            sampler_storage
                .get(atom1)
                .expect("entity not found")
                .sigma_minus,
            AtomicTransition::strontium().mum / HBAR * 1.0,
            1e-5_f64
        );
        assert_approx_eq!(
            sampler_storage
                .get(atom1)
                .expect("entity not found")
                .sigma_pi,
            AtomicTransition::strontium().muz / HBAR * 1.0,
            1e-5_f64
        );
    }
}<|MERGE_RESOLUTION|>--- conflicted
+++ resolved
@@ -1,10 +1,5 @@
 //! Shift in an atom's transition frequency due to a magnetic field (zeeman effect)
 extern crate serde;
-<<<<<<< HEAD
-use serde::Serialize;
-
-=======
->>>>>>> afa05f75
 use super::MagneticFieldSampler;
 use crate::atom::AtomicTransition;
 use crate::constant::HBAR;
